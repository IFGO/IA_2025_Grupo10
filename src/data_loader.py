import pandas as pd
import requests
import logging
from pathlib import Path

def _process_dataframe(df: pd.DataFrame) -> pd.DataFrame:
    """
    Função auxiliar para limpar, padronizar e processar o DataFrame.
    """
    df.columns = df.columns.str.strip().str.lower().str.replace(' ', '_')
    
    if 'date' not in df.columns:
        raise ValueError(f"Coluna 'date' não encontrada. Colunas: {df.columns.tolist()}")

    df['date'] = pd.to_datetime(df['date'], errors='coerce')
    
    cols_to_drop = ['unix', 'symbol', 'tradecount']
    df = df.drop(columns=cols_to_drop, errors='ignore')
    
    return df.dropna(subset=['date']).sort_values('date')

def load_crypto_data(
    base_symbol: str, 
    quote_symbol: str, 
    timeframe: str, 
    exchange: str = "Poloniex"
) -> pd.DataFrame | None:
    """
    Carrega dados de criptomoedas de um arquivo local ou faz o download,
    aplicando as melhores práticas de organização e manipulação de arquivos.
    """
    try:
        filename = f"{base_symbol.upper()}{quote_symbol.upper()}_{timeframe}.csv"
        data_dir = Path("data/raw")
        filepath = data_dir / filename

        if not filepath.exists():
            logging.info(f"Arquivo '{filepath}' não encontrado. Tentando download...")
            url = f"https://www.cryptodatadownload.com/cdd/{exchange}_{filename}"
            
            try:
                response = requests.get(url, timeout=30)
                
                if response.status_code == 200:
                    data_dir.mkdir(parents=True, exist_ok=True)
                    filepath.write_bytes(response.content)
                    logging.info(f"Download concluído com sucesso.")
                else:
                    logging.error(f"Falha no download. Servidor retornou status: {response.status_code}")
                    return None
            except requests.RequestException as e:
                logging.error(f"Exceção de rede durante o download: {e}")
                return None

<<<<<<< HEAD
        # Verifica se a primeira linha é cabeçalho ou metadado
        with open(filepath, 'r', encoding='utf-8-sig') as f:
            first_line = f.readline()
            skip = 1 if not first_line.lower().startswith('date') else 0

        # Reabre o arquivo e lê com ou sem skiprows conforme o conteúdo
        df = pd.read_csv(filepath, skiprows=skip, encoding='utf-8-sig')

        # Mostrar as colunas reais lidas
        print("[DEBUG] Colunas lidas do CSV:", df.columns.tolist())

        # Padronizar nomes (minúsculo, sem espaços, troca espaços por underline)
        df.columns = [col.strip().lower().replace(' ', '_') for col in df.columns]

        print("[DEBUG] Colunas normalizadas:", df.columns.tolist())

        # Remover colunas não numéricas e irrelevantes, se existirem
        for col in ['symbol', 'exchange', 'unix']:
            if col in df.columns:
                df = df.drop(columns=[col])

        # Remover linhas onde 'close' não é numérico (ex: header residual ou erro de leitura)
        if 'close' in df.columns:
            df = df[pd.to_numeric(df['close'], errors='coerce').notnull()]
            df['close'] = pd.to_numeric(df['close'], errors='coerce')

        # Garantir que 'date' exista
        if 'date' not in df.columns:
            raise ValueError(f"[ERRO] Coluna 'date' não encontrada. Colunas disponíveis: {df.columns.tolist()}")

        df['date'] = pd.to_datetime(df['date'])

        return df.sort_values('date')
=======
        logging.debug(f"Lendo arquivo: {filepath}")
        df = pd.read_csv(filepath, skiprows=1, encoding='utf-8-sig')
        
        return _process_dataframe(df)
>>>>>>> 88adccce

    except Exception as e:
        logging.error(f"Falha crítica ao carregar/processar dados para {base_symbol}: {e}")
        return None<|MERGE_RESOLUTION|>--- conflicted
+++ resolved
@@ -1,4 +1,5 @@
 import pandas as pd
+import os
 import requests
 import logging
 from pathlib import Path
@@ -8,21 +9,22 @@
     Função auxiliar para limpar, padronizar e processar o DataFrame.
     """
     df.columns = df.columns.str.strip().str.lower().str.replace(' ', '_')
-    
+
     if 'date' not in df.columns:
         raise ValueError(f"Coluna 'date' não encontrada. Colunas: {df.columns.tolist()}")
 
     df['date'] = pd.to_datetime(df['date'], errors='coerce')
-    
+
     cols_to_drop = ['unix', 'symbol', 'tradecount']
     df = df.drop(columns=cols_to_drop, errors='ignore')
-    
+
     return df.dropna(subset=['date']).sort_values('date')
 
+
 def load_crypto_data(
-    base_symbol: str, 
-    quote_symbol: str, 
-    timeframe: str, 
+    base_symbol: str,
+    quote_symbol: str,
+    timeframe: str,
     exchange: str = "Poloniex"
 ) -> pd.DataFrame | None:
     """
@@ -34,13 +36,14 @@
         data_dir = Path("data/raw")
         filepath = data_dir / filename
 
+        logging.debug(f"Verificando caminho: {filepath} | Existe? {filepath.exists()}")
+
         if not filepath.exists():
             logging.info(f"Arquivo '{filepath}' não encontrado. Tentando download...")
             url = f"https://www.cryptodatadownload.com/cdd/{exchange}_{filename}"
-            
+
             try:
                 response = requests.get(url, timeout=30)
-                
                 if response.status_code == 200:
                     data_dir.mkdir(parents=True, exist_ok=True)
                     filepath.write_bytes(response.content)
@@ -52,46 +55,15 @@
                 logging.error(f"Exceção de rede durante o download: {e}")
                 return None
 
-<<<<<<< HEAD
         # Verifica se a primeira linha é cabeçalho ou metadado
         with open(filepath, 'r', encoding='utf-8-sig') as f:
             first_line = f.readline()
             skip = 1 if not first_line.lower().startswith('date') else 0
 
-        # Reabre o arquivo e lê com ou sem skiprows conforme o conteúdo
         df = pd.read_csv(filepath, skiprows=skip, encoding='utf-8-sig')
+        logging.debug(f"Colunas lidas do CSV: {df.columns.tolist()}")
 
-        # Mostrar as colunas reais lidas
-        print("[DEBUG] Colunas lidas do CSV:", df.columns.tolist())
-
-        # Padronizar nomes (minúsculo, sem espaços, troca espaços por underline)
-        df.columns = [col.strip().lower().replace(' ', '_') for col in df.columns]
-
-        print("[DEBUG] Colunas normalizadas:", df.columns.tolist())
-
-        # Remover colunas não numéricas e irrelevantes, se existirem
-        for col in ['symbol', 'exchange', 'unix']:
-            if col in df.columns:
-                df = df.drop(columns=[col])
-
-        # Remover linhas onde 'close' não é numérico (ex: header residual ou erro de leitura)
-        if 'close' in df.columns:
-            df = df[pd.to_numeric(df['close'], errors='coerce').notnull()]
-            df['close'] = pd.to_numeric(df['close'], errors='coerce')
-
-        # Garantir que 'date' exista
-        if 'date' not in df.columns:
-            raise ValueError(f"[ERRO] Coluna 'date' não encontrada. Colunas disponíveis: {df.columns.tolist()}")
-
-        df['date'] = pd.to_datetime(df['date'])
-
-        return df.sort_values('date')
-=======
-        logging.debug(f"Lendo arquivo: {filepath}")
-        df = pd.read_csv(filepath, skiprows=1, encoding='utf-8-sig')
-        
         return _process_dataframe(df)
->>>>>>> 88adccce
 
     except Exception as e:
         logging.error(f"Falha crítica ao carregar/processar dados para {base_symbol}: {e}")
